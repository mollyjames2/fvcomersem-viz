[![Build and test](https://github.com/mollyjames2/fvcomersem-viz/actions/workflows/build-test.yml/badge.svg)](https://github.com/mollyjames2/fvcomersem-viz/actions/workflows/build-test.yml)
# fvcomersem-viz

Utilities for turning **FVCOM / FVCOM–ERSEM** model output into clear, reproducible figures and animations:  
time-series, plan-view maps, Hovmöller sections, x–y diagnostics, stoichiometry KDEs, and 3D cinematic bubble plumes.

---

##  Overview

`fvcomersem-viz` helps modellers and marine scientists quickly visualise and diagnose FVCOM–ERSEM runs with consistent, publication-ready plots.  

It now includes a **Cinematic 3D Bubble Renderer** — powered by PyVista (VTK) — for visualising subsea gas leaks or bubble plumes as dynamic, shaded sphere animations.

-

## Features

* **Time-series** at domain / region / station scopes (surface, bottom, depth-avg, sigma, fixed-z).
* **Plan-view maps** (full domain or polygon-masked regions).
* **Hovmöller** (time × depth) in native σ or interpolated z.
* **Composition** (time × depth) for phyto/zoo stoichiometry.
* **Curves (x–y diagnostics)** with binned median ± IQR or raw scatter.
* **Stoichiometry KDEs** (N:C & P:C vs variable) in 2×2 panels.
* **Animations** for time-series, maps, and 3D bubbles.
* **Cinematic 3D bubble plumes** using PyVista/VTK with lighting, fog, and orbiting camera.
* Sensible **file naming** & directory structure; Dask-friendly.

---

## Requirements

<<<<<<< HEAD
| Category | Packages | Notes |
|-----------|-----------|-------|
| **Core (required)** | `numpy`, `pandas`, `xarray`, `matplotlib`, `netCDF4`, `cftime`, `scipy`, `notebook`, `ffmpeg` | Base numerical + plotting stack. |
| **Geospatial (optional)** | `geopandas`, `shapely`, `pyproj`, `rtree`, `cartopy` | For regional masks and map overlays. |
| **Performance (optional)** | `dask[array]` | Parallel/distributed arrays. |
| **3D Visualisation (optional)** | `pyvista`, `pyvistaqt`, `vtk`, `imageio-ffmpeg` | Enables `plot_bubbles_pyvista` (GPU-rendered 3D plumes). |
| **Development (optional)** | `pytest`, `ruff`, `black`, `pre-commit`, `mypy` | Included automatically in the dev environment. |

*Python ≥ 3.9 (3.11 recommended)*


=======
* **Python** ≥ 3.9 (3.11 recommended)
* Core: `numpy`, `pandas`, `xarray`, `matplotlib`, `netCDF4`, `cftime`,
  `scipy`, `notebook`
* Geospatial (for region masks/overlays): `geopandas`, `shapely`, `pyproj`, `rtree` *(optional but recommended)*
* Optional performance: `dask[array]`
>>>>>>> 679c6c6e
---

## Installation

### Option A — User install (recommended)

Use this if you just want to use the package.

1. Create the environment (from `environment.yml`) and activate it:

```bash
mamba env create -f environment.yml
mamba activate fviz
# (use conda instead of mamba if you prefer)
```

2. Verify:

```bash
python tests/check_install.py
# or a tiny smoke test:
python -c "import fvcomersemviz as m; print('fvcomersemviz', getattr(m,'__version__','n/a'))"
```

> Note: `environment.yml` installs all dependencies from conda-forge and installs this package (non-editable) via pip inside the same environment.

---

### Option B — Developer install (contributors)

Use this if you plan to modify the code, run tests, or use linting tools.

1. Clone the repository and create the dev environment (from `environment-dev.yml`), then activate it:

```bash
git clone https://github.com/mollyjames2/fvcomersem-viz.git
cd fvcomersem-viz
mamba env create -f environment-dev.yml
mamba activate fviz-dev
```

2. Verify dev setup:

```bash
python tests/check_install_dev.py
ruff check .
pytest -q
```

> Notes:
>
> * `environment-dev.yml` installs the package in editable mode with `.[dev]` extras (e.g., pytest, ruff).
> * Edits under `src/fvcomersemviz/` take effect immediately.

---

### Option C — Manual install (no YAML)

If you don’t want to use the YAML files, you can create the environment and install packages explicitly. This keeps all heavy geospatial libs consistent via conda-forge, then installs the package with pip.

Create and activate the env:

```bash
mamba create -n fviz -c conda-forge \
  python=3.11 \
  numpy scipy pandas xarray dask netcdf4 \
  matplotlib notebook ffmpeg \
  geopandas shapely pyproj rtree cartopy \
  pyvista pyvistaqt vtk imageio-ffmpeg pip
mamba activate fviz
```

Install the package (users, non-editable):

```bash
python -m pip install "git+https://github.com/mollyjames2/fvcomersem-viz.git"
# SSH alternative (if your GitHub is set up for SSH):
# python -m pip install "git+ssh://git@github.com/mollyjames2/fvcomersem-viz.git"
```

Or, for developers (editable with dev tools) from the repo root:

```bash
git clone https://github.com/mollyjames2/fvcomersem-viz.git
cd fvcomersem-viz
python -m pip install -e ".[dev]"
```

Verify:

```bash
python tests/check_install.py       # users
# or
python tests/check_install_dev.py   # developers
```
If you see
```
  All good! fvcomersemviz and its dependencies look ready to run.
```

---

### Troubleshooting

* Ensure you **activate the environment** before running Python:

  ```bash
  mamba activate fviz       # or: mamba activate fviz-dev
  which python              # should point inside your env
  which pip                 # should point inside your env
  ```
* Keep geospatial libs (GDAL/PROJ/GEOS family via geopandas/shapely/pyproj/rtree/cartopy) from **conda-forge**. Avoid mixing pip wheels for those packages in the same env.
* If you must reinstall cleanly:

  ```bash
  mamba env remove -n fviz -y
  mamba env remove -n fviz-dev -y
  ```

---

## Examples

Browse and run the ready-to-use scripts in the **[examples/](https://github.com/mollyjames2/fvcomersem-viz/tree/main/examples)** folder or run the notebooks in the **[notebooks/](https://github.com/mollyjames2/fvcomersem-viz/tree/main/notebooks)** folder in jupyter notebook

---

## Outputs & naming

Figures/animations are written under:

```
FIG_DIR/<basename(BASE_DIR)>/<module>/
```

Filenames encode **scope**, **variable(s)**, **depth tag**, and **time label** for easy batch comparison.

---

## Project structure

```
fvcomersem-viz/
├─ src/fvcomersemviz/
│  ├─ __init__.py
│  ├─ io.py
│  ├─ utils.py
│  ├─ regions.py
│  ├─ plot.py
│  └─ plots/
│     ├─ timeseries.py
│     ├─ maps.py
│     ├─ hovmoller.py
│     ├─ curves.py
│     ├─ composition.py
│     ├─ kde_stoichiometry.py
│     ├─ bubbles.py
│     └─ animate.py
├─ examples/
│  ├─ tutorial.py
│  ├─ plot_timeseries.py
│  ├─ plot_maps.py
│  ├─ plot_kde.py
│  ├─ plot_hovmoller.py
│  ├─ plot_curves.py
│  ├─ plot_composition.py
│  ├─ plot_bubbles.py
│  └─ plot_animations.py
├─ notebooks/
│  ├─ quickstart_tutorial.ipynb
│  ├─ plot_timeseries.ipynb
│  ├─ plot_maps.ipynb
│  ├─ plot_kde.ipynb
│  ├─ plot_hovmoller.ipynb
│  ├─ plot_curves.ipynb
│  ├─ plot_composition.ipynb
│  └─ plot_animations.ipynb
├─ tests/
│  └─ check_install.py
├─ LICENSE
├─ README.md
├─ pyproject.toml / setup.cfg (one or both)
└─ .gitignore
```

*(Some filenames may evolve; see the repo for the authoritative layout.)*

---

## How to cite


**APA (template)**

> James, MK. (2025). *fvcomersem-viz (Version 0.0.1)* [Computer software]. GitHub. [https://github.com/mollyjames2/fvcomersem-viz](https://github.com/mollyjames2/fvcomersem-viz)

**BibTeX (template)**

```bibtex
@software{fvcomersem_viz,
  title        = {fvcomersem-viz},
  author       = {Molly James},
  year         = {2025},
  version      = {0.0.1},
  url          = {https://github.com/mollyjames2/fvcomersem-viz},
  note         = {FVCOM / FVCOM–ERSEM visualization utilities}
}
```


---


## Contributing

Contributions of all kinds are welcome: bug fixes, new features, documentation improvements, and ideas.

### Quick start

1. Clone the repository

    git clone https://github.com/mollyjames2/fvcomersem-viz.git
    cd fvcomersem-viz

2. Create your development environment

    Option A: conda (recommended)

        conda create -n fviz python=3.11 geopandas shapely pyproj rtree notebook -c conda-forge
        conda activate fviz
        pip install -e .[dev]

    Option B: virtual environment

        python -m venv .venv
        . .venv/bin/activate
        pip install -e .[dev]

3. Create a branch for your change

        git checkout dev
        git pull
        git checkout -b feat/my-change

4. Make and test your edits

        python tests/check_install.py
        git add -A
        git commit -m "feat: brief summary of your change"
        git push -u origin feat/my-change

5. Open a Pull Request

    - Base branch: dev
    - Add a clear title and short description
    - Continuous Integration (CI) will run automatically

After review and merge, your branch will be deleted automatically.

### More information

See the full Contributing Guide (CONTRIBUTING.md) and Releasing Guide (RELEASING.md)
for details on branching, review, and release workflows.


---

## License

See the **LICENSE** file in this repository.


# fvcomersem-viz<|MERGE_RESOLUTION|>--- conflicted
+++ resolved
@@ -30,7 +30,6 @@
 
 ## Requirements
 
-<<<<<<< HEAD
 | Category | Packages | Notes |
 |-----------|-----------|-------|
 | **Core (required)** | `numpy`, `pandas`, `xarray`, `matplotlib`, `netCDF4`, `cftime`, `scipy`, `notebook`, `ffmpeg` | Base numerical + plotting stack. |
@@ -42,13 +41,6 @@
 *Python ≥ 3.9 (3.11 recommended)*
 
 
-=======
-* **Python** ≥ 3.9 (3.11 recommended)
-* Core: `numpy`, `pandas`, `xarray`, `matplotlib`, `netCDF4`, `cftime`,
-  `scipy`, `notebook`
-* Geospatial (for region masks/overlays): `geopandas`, `shapely`, `pyproj`, `rtree` *(optional but recommended)*
-* Optional performance: `dask[array]`
->>>>>>> 679c6c6e
 ---
 
 ## Installation
